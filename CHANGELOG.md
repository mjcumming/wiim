--- conflicted
+++ resolved
@@ -9,10 +9,6 @@
 - **Audio Output Entity Access**: Fixed capability detection for audio output entities
   - Corrected access to device capabilities (coordinator vs client)
   - WiiM devices now properly maintain audio output support even when API probes fail
-<<<<<<< HEAD
-  - Added backward compatibility with existing tests and capability access patterns
-=======
->>>>>>> 78a96f8f
   - Prevents greyed-out audio output entities on unsupported devices
   - Ensures proper audio output control on supported devices
 
